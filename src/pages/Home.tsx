import React, { useState, useEffect, useRef } from 'react';
<<<<<<< HEAD
import { ArrowRight, CheckCircle, Star, Users, Award, TrendingUp, Sparkles, Zap, Globe, ShieldCheck, ExternalLink, Code, Palette, Rocket, Brain, Target, MousePointer, Play } from 'lucide-react';

const Home = () => {
  const navigate = (path) => console.log(`Navigate to: ${path}`);
  
  interface ServicePackage {
    name: string;
    price?: string;
    features: string[];
  }
  
  interface Service {
    title: string;
    description: string;
    icon: React.ReactNode;
    color: string;
    features: string[];
    packages: ServicePackage[];
  }
  
  const [activeService, setActiveService] = useState<number | null>(null);
  const [mousePosition, setMousePosition] = useState<{ x: number; y: number }>({ x: 0, y: 0 });
  const [scrollY, setScrollY] = useState(0);
  const [isVisible, setIsVisible] = useState<Record<string, boolean>>({});
  const heroRef = useRef<HTMLDivElement | null>(null);
=======
import { useNavigate } from 'react-router-dom';
import { ArrowRight, CheckCircle, Star, Users, Award, TrendingUp, Sparkles, Zap, Globe, ShieldCheck, ExternalLink, Code, Palette, Rocket, Brain, Target, MousePointer, Play } from 'lucide-react';

const Home = () => {
  const navigate = useNavigate();
  const [activeService, setActiveService] = useState<number | null>(null);
  const [mousePosition, setMousePosition] = useState({ x: 0, y: 0 });
  const [scrollY, setScrollY] = useState(0);
  const [isVisible, setIsVisible] = useState<Record<string, boolean>>({});
  const heroRef = useRef<HTMLDivElement | null>(null);

  useEffect(() => {
    const handleMouseMove = (e: MouseEvent) => {
      setMousePosition({ x: e.clientX, y: e.clientY });
    };

    const handleScroll = () => {
      setScrollY(window.scrollY);
    };

    const observerOptions = {
      threshold: 0.1,
      rootMargin: '0px 0px -50px 0px'
    };

    const observer = new IntersectionObserver((entries) => {
      entries.forEach(entry => {
        if (entry.isIntersecting) {
          setIsVisible(prev => ({ ...prev, [entry.target.id]: true }));
        }
      });
    }, observerOptions);

    document.querySelectorAll('[id]').forEach(el => {
      if (el.id) observer.observe(el);
    });

    window.addEventListener('mousemove', handleMouseMove);
    window.addEventListener('scroll', handleScroll);

    return () => {
      window.removeEventListener('mousemove', handleMouseMove);
      window.removeEventListener('scroll', handleScroll);
      observer.disconnect();
    };
  }, []);

  interface LottieAnimationProps extends React.HTMLAttributes<HTMLDivElement> {
    src: string;
    className?: string;
    alt?: string;
  }

  const LottieAnimation = ({ src, className = "", alt = "Animation", ...props }: LottieAnimationProps) => {
    return (
      <div className={`lottie-container ${className}`} {...props}>
        <img
          src={src}
          alt={alt}
          className="w-full h-full object-contain"
          style={{ border: 'none', background: 'transparent' }}
        />
      </div>
    );
  };
>>>>>>> 4af5551c

  useEffect(() => {
    const handleMouseMove = (e: MouseEvent) => {
      setMousePosition({ x: e.clientX, y: e.clientY });
    };

    const handleScroll = () => {
      setScrollY(window.scrollY);
    };

    const observerOptions = {
      threshold: 0.1,
      rootMargin: '0px 0px -50px 0px'
    };

    const observer = new IntersectionObserver((entries) => {
      entries.forEach(entry => {
        if (entry.isIntersecting) {
          setIsVisible(prev => ({ ...prev, [entry.target.id]: true }));
        }
      });
    }, observerOptions);

    // Observe all sections
    document.querySelectorAll('[id]').forEach(el => {
      if (el.id) observer.observe(el);
    });

    window.addEventListener('mousemove', handleMouseMove);
    window.addEventListener('scroll', handleScroll);

    return () => {
      window.removeEventListener('mousemove', handleMouseMove);
      window.removeEventListener('scroll', handleScroll);
      observer.disconnect();
    };
  }, []);

  // Lottie Component
  interface LottieAnimationProps extends React.HTMLAttributes<HTMLDivElement> {
    src: string;
    className?: string;
    alt?: string;
  }
  
  const LottieAnimation: React.FC<LottieAnimationProps> = ({ src, className = "", alt = "Animation", ...props }) => {
    return (
      <div className={`lottie-container ${className}`} {...props}>
        <img 
          src={src}
          alt={alt}
          className="w-full h-full object-contain"
          style={{ border: 'none', background: 'transparent' }}
        />
      </div>
    );
  };

  const services: Service[] = [
    {
      title: "Web Design & Development",
      description: "Professional websites that convert visitors into customers",
      icon: <Palette className="w-8 h-8" />,
      color: "from-purple-500 to-pink-500",
      features: ["Responsive Design", "SEO Optimized", "Fast Loading", "Modern UI/UX"],
      packages: [
        { name: "Static Website", price: "₹4,999 - ₹7,999", features: ["3-5 pages", "Mobile responsive", "SEO basics"] },
        { name: "Dynamic Website", price: "₹12,999 - ₹25,000+", features: ["Login/Auth", "Admin Panel", "Database"] }
      ]
    },
    {
      title: "Student Project Assistance",
      description: "Complete support for your academic projects",
      icon: <Brain className="w-8 h-8" />,
      color: "from-blue-500 to-cyan-500",
      features: ["Code Implementation", "Project Reports", "Presentation", "GitHub Setup"],
      packages: [
        { name: "Minor Projects", price: "₹2,000 - ₹4,000", features: ["Idea support", "Basic implementation", "Report"] },
        { name: "Major Projects", price: "₹5,000 - ₹10,000", features: ["End-to-end support", "Code + Report + PPT"] }
      ]
    },
    {
      title: "Social Media Marketing",
      description: "Grow your brand with strategic social media presence",
      icon: <Target className="w-8 h-8" />,
      color: "from-green-500 to-teal-500",
      features: ["Content Strategy", "Organic Growth", "Ad Campaigns", "Analytics"],
      packages: [
        { name: "Organic Growth", price: "₹3,000/month", features: ["3 platforms", "12 posts/month", "Hashtag strategy"] },
        { name: "Ad Campaigns", price: "From ₹1,500/campaign", features: ["Custom creatives", "Targeting", "Reports"] }
      ]
    },
    {
      title: "Educational Workshops",
      description: "Learn cutting-edge technologies with expert guidance",
      icon: <Rocket className="w-8 h-8" />,
      color: "from-orange-500 to-red-500",
      features: ["Expert Instructors", "Hands-on Projects", "Certificates", "Job Support"],
      packages: [
        {
          name: "Full Stack Hackathon Weekend",
          features: ["2 Days", "Frontend + Backend", "Live Deployment", "Team Collaboration"]
        },
        {
          name: "AI in a Day: Build Your First Model",
          features: ["1 Day", "Python & ML Basics", "Real Dataset", "Model Building"]
        }
      ]
    }
  ];

  const testimonials = [
    {
      name: "Priya Sharma",
      role: "Computer Science Student",
      content: "DDG helped me complete my final year project flawlessly. The guidance was exceptional!",
      rating: 5,
      avatar: "👩‍🎓"
    },
    {
      name: "Rahul Gupta",
      role: "Startup Founder",
      content: "Our e-commerce website built by DDG increased our sales by 300%. Highly recommended!",
      rating: 5,
      avatar: "👨‍💼"
    },
    {
      name: "Anita Verma",
      role: "Marketing Manager",
      content: "Their social media strategy transformed our brand presence. Amazing results in just 3 months!",
      rating: 5,
      avatar: "👩‍💻"
    }
  ];

  const stats = [
    { icon: Award, label: "Projects Delivered", value: "200+", color: "text-purple-600" },
    { icon: Users, label: "Happy Clients", value: "100+", color: "text-blue-600" },
    { icon: TrendingUp, label: "Workshops Delivered", value: "50+", color: "text-green-600" },
    { icon: Star, label: "Average Rating", value: "4.9/5", color: "text-orange-600" }
  ];

  const features = [
    { icon: Zap, title: "Lightning Fast", description: "Optimized for speed and performance", color: "from-yellow-400 to-orange-500" },
    { icon: ShieldCheck, title: "Secure & Reliable", description: "Enterprise-grade security standards", color: "from-green-400 to-emerald-500" },
    { icon: Globe, title: "Global Reach", description: "Serving clients across India and beyond", color: "from-blue-400 to-cyan-500" },
    { icon: Sparkles, title: "Modern Design", description: "Latest UI/UX trends and technologies", color: "from-purple-400 to-pink-500" }
  ];

  const featuredProjects = [
    {
      title: "E-Library",
      description: "Digital library for browsing and accessing a wide range of e-books",
      tech: ["HTML", "CSS", "JavaScript", "REST APIs"],
      category: "Web Development",
      icon: "📚",
      color: "from-purple-500 to-pink-500"
    },
    {
      title: "LearnByDoing",
      description: "Interactive coding platform enabling users to learn by building real-world projects",
      tech: ["React", "Node.js", "MongoDB", "Express", "JWT"],
      category: "Full Stack Development",
      icon: "💻",
      color: "from-indigo-500 to-blue-500"
    },
    {
      title: "NEO Explorer",
      description: "Web app to visualize NASA's Near Earth Objects using public API data",
      tech: ["JavaScript", "HTML", "CSS", "NASA API"],
      category: "Web Development",
      icon: "🌌",
      color: "from-yellow-500 to-red-500"
    },
    {
      title: "Fake Media Detection",
      description: "AI-powered system to detect fake news and manipulated media using NLP and blockchain",
      tech: ["Python", "XGBoost", "NLP", "Blockchain"],
      category: "AI/ML",
<<<<<<< HEAD
      icon: "🕵‍♂️",
=======
      icon: "🕵‍♂",
>>>>>>> 4af5551c
      color: "from-gray-700 to-emerald-500"
    }
  ];

  const ParticleField = () => {
    return (
      <div className="absolute inset-0 overflow-hidden pointer-events-none">
        {[...Array(50)].map((_, i) => (
          <div
            key={i}
            className="absolute w-1 h-1 bg-white rounded-full opacity-20"
            style={{
              left: `${Math.random() * 100}%`,
              top: `${Math.random() * 100}%`,
<<<<<<< HEAD
              animation: `twinkle ${2 + Math.random() * 3}s ease-in-out infinite ${Math.random() * 2}s`
=======
              animation: `twinkle ${2 + Math.random() * 3}s ease-in-out infinite ${Math.random() * 2}s`,
>>>>>>> 4af5551c
            }}
          />
        ))}
      </div>
    );
  };

  interface FloatingOrbProps {
    className: string;
    delay?: number;
  }
<<<<<<< HEAD
  
  const FloatingOrb = ({ className, delay = 0 }: FloatingOrbProps) => (
    <div 
      className={`absolute rounded-full blur-xl opacity-30 animate-pulse ${className}`}
      style={{
        animation: `float 6s ease-in-out infinite ${delay}s, pulse 3s ease-in-out infinite ${delay * 0.5}s`
=======

  const FloatingOrb = ({ className, delay = 0 }: FloatingOrbProps) => (
    <div
      className={`absolute rounded-full blur-xl opacity-30 animate-pulse ${className}`}
      style={{
        animation: `float 6s ease-in-out infinite ${delay}s, pulse 3s ease-in-out infinite ${delay * 0.5}s`,
>>>>>>> 4af5551c
      }}
    />
  );

  return (
    <div className="min-h-screen overflow-hidden relative">
      <style>{`
        @keyframes float {
          0%, 100% { transform: translateY(0px) rotate(0deg); }
          50% { transform: translateY(-30px) rotate(180deg); }
        }
        @keyframes morphing {
          0% { border-radius: 60% 40% 30% 70% / 60% 30% 70% 40%; transform: rotate(0deg); }
          25% { border-radius: 30% 60% 70% 40% / 50% 60% 30% 60%; transform: rotate(90deg); }
          50% { border-radius: 70% 30% 40% 60% / 40% 70% 60% 30%; transform: rotate(180deg); }
          75% { border-radius: 40% 70% 60% 30% / 70% 40% 30% 60%; transform: rotate(270deg); }
          100% { border-radius: 60% 40% 30% 70% / 60% 30% 70% 40%; transform: rotate(360deg); }
        }
        @keyframes gradient-shift {
          0% { background-position: 0% 50%; }
          50% { background-position: 100% 50%; }
          100% { background-position: 0% 50%; }
        }
        @keyframes twinkle {
          0%, 100% { opacity: 0.2; transform: scale(1); }
          50% { opacity: 1; transform: scale(1.5); }
        }
        @keyframes slideInFromLeft {
          0% { transform: translateX(-100px); opacity: 0; }
          100% { transform: translateX(0); opacity: 1; }
        }
        @keyframes slideInFromRight {
          0% { transform: translateX(100px); opacity: 0; }
          100% { transform: translateX(0); opacity: 1; }
        }
        @keyframes slideInFromBottom {
          0% { transform: translateY(100px); opacity: 0; }
          100% { transform: translateY(0); opacity: 1; }
        }
        @keyframes scaleIn {
          0% { transform: scale(0.8); opacity: 0; }
          100% { transform: scale(1); opacity: 1; }
        }
        @keyframes bounceIn {
          0% { transform: scale(0.3); opacity: 0; }
          50% { transform: scale(1.1); opacity: 0.8; }
          100% { transform: scale(1); opacity: 1; }
        }
        @keyframes rotateIn {
          0% { transform: rotate(-180deg) scale(0); opacity: 0; }
          100% { transform: rotate(0deg) scale(1); opacity: 1; }
        }
        @keyframes glow {
          0%, 100% { box-shadow: 0 0 20px rgba(147, 51, 234, 0.3); }
          50% { box-shadow: 0 0 40px rgba(147, 51, 234, 0.6), 0 0 60px rgba(59, 130, 246, 0.4); }
        }
<<<<<<< HEAD
        @keyframes fadeIn {
          0% { opacity: 0; }
          100% { opacity: 1; }
        }
        /* New Advanced Animations */
        @keyframes floatWithGlow {
          0%, 100% { transform: translateY(0) rotate(0deg); filter: drop-shadow(0 0 8px rgba(147, 51, 234, 0.3)); }
          25% { transform: translateY(-15px) rotate(5deg); filter: drop-shadow(0 0 12px rgba(147, 51, 234, 0.4)); }
          50% { transform: translateY(-30px) rotate(0deg); filter: drop-shadow(0 0 16px rgba(147, 51, 234, 0.5)); }
          75% { transform: translateY(-15px) rotate(-5deg); filter: drop-shadow(0 0 12px rgba(147, 51, 234, 0.4)); }
        }
        @keyframes textShimmer {
          0% { background-position: -100% 0; }
          100% { background-position: 200% 0; }
        }
        @keyframes pulseRing {
          0% { transform: scale(0.8); opacity: 0; }
          50% { opacity: 0.5; }
          100% { transform: scale(1.5); opacity: 0; }
        }
        @keyframes blurIn {
          0% { filter: blur(15px); opacity: 0; transform: scale(0.9); }
          100% { filter: blur(0); opacity: 1; transform: scale(1); }
        }
        @keyframes floatingNumbers {
          0%, 100% { transform: translateY(0) translateX(0); }
          25% { transform: translateY(-10px) translateX(5px); }
          50% { transform: translateY(-20px) translateX(0); }
          75% { transform: translateY(-10px) translateX(-5px); }
        }
        @keyframes borderGlow {
          0%, 100% { border-color: rgba(147, 51, 234, 0.3); }
          50% { border-color: rgba(59, 130, 246, 0.6); }
        }
        @keyframes rotateGradient {
          0% { transform: rotate(0deg); }
          100% { transform: rotate(360deg); }
        }
        @keyframes breathe {
          0%, 100% { transform: scale(1); }
          50% { transform: scale(1.05); }
        }
        @keyframes waveEffect {
          0% { transform: translateX(0) translateY(0); }
          25% { transform: translateX(5px) translateY(-5px); }
          50% { transform: translateX(10px) translateY(0); }
          75% { transform: translateX(5px) translateY(5px); }
          100% { transform: translateX(0) translateY(0); }
        }
        @keyframes typewriter {
          from { width: 0; }
          to { width: 100%; }
        }
        @keyframes blink {
          0%, 100% { opacity: 1; }
          50% { opacity: 0; }
        }
        @keyframes bounce {
          0%, 20%, 53%, 80%, 100% { transform: translate3d(0,0,0) rotate(0deg); }
          40%, 43% { transform: translate3d(0,-30px,0) rotate(10deg); }
          70% { transform: translate3d(0,-15px,0) rotate(-5deg); }
          90% { transform: translate3d(0,-4px,0) rotate(2deg); }
        }
        
        /* Animation Classes */
=======
>>>>>>> 4af5551c
        .animate-slide-in-left { animation: slideInFromLeft 0.8s ease-out forwards; }
        .animate-slide-in-right { animation: slideInFromRight 0.8s ease-out forwards; }
        .animate-slide-in-bottom { animation: slideInFromBottom 0.8s ease-out forwards; }
        .animate-scale-in { animation: scaleIn 0.6s ease-out forwards; }
        .animate-bounce-in { animation: bounceIn 0.8s ease-out forwards; }
        .animate-rotate-in { animation: rotateIn 0.8s ease-out forwards; }
        .animate-glow { animation: glow 2s ease-in-out infinite; }
<<<<<<< HEAD
        .animate-fade-in { animation: fadeIn 1s ease-out forwards; }
        .animate-float-glow { animation: floatWithGlow 6s ease-in-out infinite; }
        .animate-text-shimmer { background-size: 200% auto; animation: textShimmer 3s linear infinite; }
        .animate-pulse-ring { animation: pulseRing 2s cubic-bezier(0.455, 0.03, 0.515, 0.955) infinite; }
        .animate-blur-in { animation: blurIn 0.8s ease-out forwards; }
        .animate-floating-numbers { animation: floatingNumbers 5s ease-in-out infinite; }
        .animate-border-glow { animation: borderGlow 2s ease-in-out infinite; }
        .animate-rotate-gradient { animation: rotateGradient 8s linear infinite; }
        .animate-breathe { animation: breathe 4s ease-in-out infinite; }
        .animate-wave { animation: waveEffect 3s ease-in-out infinite; }
        .animate-typewriter { overflow: hidden; white-space: nowrap; animation: typewriter 4s steps(40) 1s forwards; }
        .animate-cursor { animation: blink 0.7s infinite; }
        
=======
>>>>>>> 4af5551c
        .morphing-bg { animation: morphing 12s ease-in-out infinite; }
        .gradient-animate { 
          background-size: 400% 400%;
          animation: gradient-shift 6s ease infinite;
        }
        .glass-effect {
          backdrop-filter: blur(20px);
          background: rgba(255, 255, 255, 0.1);
          border: 1px solid rgba(255, 255, 255, 0.2);
        }
        .lottie-container {
          width: 100%;
          height: 100%;
          border: none;
          background: transparent;
        }
        .service-card:hover .service-icon {
          animation: bounce 0.6s ease-in-out;
        }
<<<<<<< HEAD
        
        /* Futuristic Elements */
        .glow-border {
          position: relative;
        }
        .glow-border::after {
          content: '';
          position: absolute;
          inset: -3px;
          border-radius: inherit;
          padding: 3px;
          background: linear-gradient(45deg, rgba(147, 51, 234, 0.5), rgba(59, 130, 246, 0.5));
          -webkit-mask: linear-gradient(#fff 0 0) content-box, linear-gradient(#fff 0 0);
          -webkit-mask-composite: xor;
          mask-composite: exclude;
          opacity: 0;
          transition: opacity 0.3s ease;
        }
        .glow-border:hover::after {
          opacity: 1;
        }
        
        .text-gradient-shimmer {
          background: linear-gradient(to right, #9333ea, #3b82f6, #9333ea);
          background-size: 200% auto;
          color: transparent;
          -webkit-background-clip: text;
          background-clip: text;
          animation: textShimmer 3s linear infinite;
        }
        
        .pulse-ring {
          position: relative;
        }
        .pulse-ring::before {
          content: '';
          position: absolute;
          inset: 0;
          border-radius: inherit;
          padding: 0;
          background: linear-gradient(45deg, rgba(147, 51, 234, 0.5), rgba(59, 130, 246, 0.5));
          animation: pulseRing 2s cubic-bezier(0.455, 0.03, 0.515, 0.955) infinite;
          z-index: -1;
        }
      `}</style>

      {/* Enhanced Floating Orbs Background */}
      <div className="fixed inset-0 pointer-events-none">
        <FloatingOrb className="w-96 h-96 bg-gradient-to-r from-purple-400 to-blue-400 top-1/4 left-1/4 animate-float-glow" delay={0} />
        <FloatingOrb className="w-80 h-80 bg-gradient-to-r from-cyan-400 to-purple-400 bottom-1/4 right-1/4 animate-float-glow" delay={2} />
        <FloatingOrb className="w-64 h-64 bg-gradient-to-r from-blue-400 to-cyan-400 top-1/2 left-1/2 transform -translate-x-1/2 -translate-y-1/2 animate-float-glow" delay={4} />
        <ParticleField />
        
        {/* Add more dynamic particles */}
        <div className="absolute inset-0 overflow-hidden">
          {[...Array(20)].map((_, i) => (
            <div
              key={`particle-${i}`}
              className="absolute w-1 h-1 bg-gradient-to-r from-purple-400 to-blue-400 rounded-full"
              style={{
                left: `${Math.random() * 100}%`,
                top: `${Math.random() * 100}%`,
                opacity: 0.6,
                filter: 'blur(1px)',
                animation: `floatingNumbers ${3 + Math.random() * 4}s ease-in-out infinite ${Math.random() * 2}s`
              }}
            />
          ))}
        </div>
      </div>

      {/* Enhanced Hero Section */}
      <section id="hero" className="relative min-h-screen flex items-center justify-center bg-gradient-to-br from-purple-50 via-blue-50 to-cyan-50 overflow-hidden" ref={heroRef}>
        <div className="absolute inset-0 opacity-10 pointer-events-none">
          <div className="absolute inset-0" style={{
            backgroundImage: 'linear-gradient(to right, rgba(99,102,241,0.05) 1px, transparent 1px), linear-gradient(to bottom, rgba(99,102,241,0.05) 1px, transparent 1px)',
            backgroundSize: '40px 40px',
            animation: 'breathe 8s ease-in-out infinite'
          }}></div>
        </div>

        <div className="relative z-10 max-w-7xl mx-auto px-6 py-16 grid grid-cols-1 lg:grid-cols-2 gap-12 items-center">
          <div className={`space-y-8 ${isVisible.hero ? 'animate-blur-in' : 'opacity-0'}`} style={{animationDelay: '0.2s'}}>
            <span className="inline-flex items-center px-5 py-2 bg-purple-100 text-purple-700 rounded-full text-sm font-medium shadow-sm pulse-ring">
              <Sparkles className="w-4 h-4 mr-2 text-purple-500 animate-wave" />
              Trusted by 200+ Projects
            </span>

            <h1 className="text-2xl md:text-5xl font-black text-gradient-shimmer leading-tight">
              Design.Deliver.Grow.
            </h1>

           <p className="text-xl md:text-2xl text-gray-700 animate-typewriter">
  We help you excel in <span className="font-semibold text-purple-600">web design</span>, <span className="font-semibold text-blue-600">project execution</span>,<br />
  and <span className="font-semibold text-cyan-600">skill development</span>.
</p>

            <div className="flex flex-col sm:flex-row gap-4 pt-4">
              <button
                onClick={() => navigate('/services')}
                className="bg-gradient-to-r from-purple-600 to-blue-500 text-white px-6 py-4 rounded-xl font-bold shadow-lg hover:scale-105 transition-all duration-300 glow-border"
=======
        @keyframes bounce {
          0%, 20%, 53%, 80%, 100% { transform: translate3d(0,0,0) rotate(0deg); }
          40%, 43% { transform: translate3d(0,-30px,0) rotate(10deg); }
          70% { transform: translate3d(0,-15px,0) rotate(-5deg); }
          90% { transform: translate3d(0,-4px,0) rotate(2deg); }
        }
      `}</style>

      {/* Floating Orbs Background */}
      <div className="fixed inset-0 pointer-events-none">
        <FloatingOrb className="w-96 h-96 bg-gradient-to-r from-purple-400 to-blue-400 top-1/4 left-1/4" delay={0} />
        <FloatingOrb className="w-80 h-80 bg-gradient-to-r from-cyan-400 to-purple-400 bottom-1/4 right-1/4" delay={2} />
        <FloatingOrb className="w-64 h-64 bg-gradient-to-r from-blue-400 to-cyan-400 top-1/2 left-1/2 transform -translate-x-1/2 -translate-y-1/2" delay={4} />
        <ParticleField />
      </div>

      {/* Enhanced Hero Section with GIF Lottie */}
      <section id="hero" className="relative min-h-screen flex flex-col items-center justify-center bg-gradient-to-br from-purple-50 via-blue-50 to-cyan-50 overflow-hidden px-2 sm:px-6">
        {/* Optional Simple Background Grid */}
        <div className="absolute inset-0 opacity-10 pointer-events-none">
          <div className="absolute inset-0" style={{
            backgroundImage: 'linear-gradient(to right, rgba(99,102,241,0.05) 1px, transparent 1px), linear-gradient(to bottom, rgba(99,102,241,0.05) 1px, transparent 1px)',
            backgroundSize: '40px 40px'
          }}></div>
        </div>

        <div className="relative z-10 w-full max-w-7xl mx-auto py-10 sm:py-16 grid grid-cols-1 lg:grid-cols-2 gap-8 sm:gap-12 items-center">
          {/* Left Content */}
          <div className={`space-y-8 ${isVisible.hero ? 'animate-slide-in-left' : 'opacity-0'}`}>
            <span className="inline-flex items-center px-5 py-2 bg-purple-100 text-purple-700 rounded-full text-sm font-medium shadow-sm">
              <Sparkles className="w-4 h-4 mr-2 text-purple-500" />
              Trusted by 200+ Projects
            </span>

            <h1 className="text-2xl md:text-5xl font-black bg-gradient-to-r from-purple-600 via-blue-600 to-cyan-500 bg-clip-text text-transparent leading-tight">
              Design.Deliver.Grow.
            </h1>

            <p className="text-xl md:text-2xl text-gray-700">
              We help you excel in <span className="font-semibold text-purple-600">web design</span>, <span className="font-semibold text-blue-600">project execution</span>, and <span className="font-semibold text-cyan-600">skill development</span>.
            </p>

            <div className="flex flex-col sm:flex-row gap-4 pt-4">
              <button
                onClick={() => navigate('/services')}
                className="bg-gradient-to-r from-purple-600 to-blue-500 text-white px-6 py-4 rounded-xl font-bold shadow-lg hover:scale-105 transition-all duration-300"
>>>>>>> 4af5551c
              >
                Explore Services
              </button>
              <button
<<<<<<< HEAD
                onClick={() => navigate('/contact')}  
                className="border-2 border-purple-300 text-purple-700 px-6 py-4 rounded-xl font-bold hover:bg-purple-50 transition duration-300 animate-border-glow"
=======
                onClick={() => navigate('/contact')}
                className="border-2 border-purple-300 text-purple-700 px-6 py-4 rounded-xl font-bold hover:bg-purple-50 transition duration-300"
>>>>>>> 4af5551c
              >
                Book Consultation
              </button>
            </div>
          </div>

<<<<<<< HEAD
          <div className={`${isVisible.hero ? 'animate-blur-in' : 'opacity-0'}`} style={{animationDelay: '0.4s'}}>
=======
          {/* Right Content - Animation / Image */}
          <div className={`${isVisible.hero ? 'animate-fade-in' : 'opacity-0'}`}>
>>>>>>> 4af5551c
            <div className="w-full h-96 lg:h-[500px] bg-transparent flex items-center justify-center">
              <LottieAnimation
                src="/DDG1.gif"
                alt="Animation"
<<<<<<< HEAD
                className="w-full h-full rounded-2xl animate-float-glow"
=======
                className="w-full h-full rounded-2xl"
>>>>>>> 4af5551c
              />
            </div>
          </div>
        </div>
      </section>

      {/* Enhanced Services Section */}
<<<<<<< HEAD
      <section id="services" className="py-24 bg-gradient-to-br from-white to-purple-50/50">
        <div className="max-w-7xl mx-auto px-4 sm:px-6 lg:px-8">
          <div className={`text-center mb-20 ${isVisible.services ? 'animate-blur-in' : 'opacity-0'}`}>
            <h2 className="text-5xl md:text-7xl font-black text-gray-900 mb-6 text-gradient-shimmer">
              Our Services
            </h2>
            <p className="text-2xl text-gray-600 max-w-4xl mx-auto leading-relaxed animate-typewriter">
=======
      <section id="services" className="py-10 sm:py-24 bg-gradient-to-br from-white to-purple-50/50">
        <div className="max-w-7xl mx-auto px-2 sm:px-6 lg:px-8">
          <div className={`text-center mb-10 sm:mb-20 ${isVisible.services ? 'animate-bounce-in' : 'opacity-0'}`}>
            <h2 className="text-3xl sm:text-5xl md:text-7xl font-black text-gray-900 mb-4 sm:mb-6 bg-gradient-to-r from-purple-600 to-blue-600 bg-clip-text text-transparent">
              Our Services
            </h2>
            <p className="text-lg sm:text-2xl text-gray-600 max-w-4xl mx-auto leading-relaxed">
>>>>>>> 4af5551c
              Comprehensive solutions to help you succeed in your digital journey
            </p>
          </div>

<<<<<<< HEAD
          <div className="grid grid-cols-1 md:grid-cols-2 gap-10">
            {services.map((service, index) => (
              <div 
                key={index} 
                className={`service-card group cursor-pointer transition-all duration-700 transform hover:scale-105 ${
                  activeService === index ? 'scale-105' : ''
                } ${isVisible.services ? 'animate-blur-in' : 'opacity-0'} glow-border`}
                onClick={() => setActiveService(activeService === index ? null : index)}
                style={{animationDelay: `${index * 0.2 + 0.2}s`}}
              >
                <div className="bg-gradient-to-br from-white to-gray-50/50 rounded-3xl p-10 shadow-2xl hover:shadow-purple-500/10 border border-gray-100 h-full relative overflow-hidden">
                  <div className="absolute inset-0 bg-gradient-to-br from-transparent to-purple-50/20 opacity-0 group-hover:opacity-100 transition-opacity duration-500"></div>
                  
                  <div className="relative flex items-start space-x-8">
                    <div className={`service-icon flex-shrink-0 w-20 h-20 bg-gradient-to-r ${service.color} rounded-3xl flex items-center justify-center text-white transform group-hover:rotate-12 transition-all duration-500 shadow-lg animate-float-glow`} style={{animationDelay: `${index * 0.5}s`}}>
                      {service.icon}
                    </div>
                    <div className="flex-1">
                      <h3 className="text-3xl font-black text-gray-900 mb-4 group-hover:text-gradient-shimmer transition-all duration-500">{service.title}</h3>
                      <p className="text-gray-600 mb-8 text-xl leading-relaxed">{service.description}</p>
                      
                      {activeService === index && (
                        <div className="space-y-8 animate-blur-in">
                          <div>
                            <h4 className="font-black text-gray-900 mb-6 text-xl">Features:</h4>
                            <div className="grid grid-cols-2 gap-4">
                              {service.features.map((feature: string, idx: number) => (
                                <div key={idx} className="flex items-center space-x-4 animate-blur-in" style={{animationDelay: `${idx * 0.1}s`}}>
                                  <CheckCircle className="h-6 w-6 text-green-500 flex-shrink-0 animate-wave" style={{animationDelay: `${idx * 0.2}s`}} />
                                  <span className="text-gray-700 font-medium">{feature}</span>
=======
          <div className="grid grid-cols-1 gap-4 sm:gap-10 md:grid-cols-2">
            {services.map((service, index) => (
              <div
                key={index}
                className={`service-card group cursor-pointer transition-all duration-700 transform hover:scale-105 ${
                  activeService === index ? 'scale-105' : ''
                } ${isVisible.services ? 'animate-slide-in-bottom' : 'opacity-0'}`}
                onClick={() => setActiveService(activeService === index ? null : index)}
                style={{ animationDelay: `${index * 0.2}s` }}
              >
                <div className="bg-gradient-to-br from-white to-gray-50/50 rounded-2xl sm:rounded-3xl p-4 sm:p-10 shadow-2xl hover:shadow-purple-500/10 border border-gray-100 h-full relative overflow-hidden">
                  <div className="absolute inset-0 bg-gradient-to-br from-transparent to-purple-50/20 opacity-0 group-hover:opacity-100 transition-opacity duration-500"></div>

                  <div className="relative flex flex-col sm:flex-row items-start sm:space-x-8">
                    <div className={`service-icon flex-shrink-0 w-16 h-16 sm:w-20 sm:h-20 bg-gradient-to-r ${service.color} rounded-2xl sm:rounded-3xl flex items-center justify-center text-white transform group-hover:rotate-12 transition-all duration-500 shadow-lg mb-4 sm:mb-0`}>
                      {service.icon}
                    </div>
                    <div className="flex-1">
                      <h3 className="text-xl sm:text-3xl font-black text-gray-900 mb-2 sm:mb-4">{service.title}</h3>
                      <p className="text-gray-600 mb-4 sm:mb-8 text-base sm:text-xl leading-relaxed">{service.description}</p>

                      {activeService === index && (
                        <div className="space-y-6 sm:space-y-8 animate-slide-in-bottom">
                          <div>
                            <h4 className="font-black text-gray-900 mb-2 sm:mb-6 text-lg sm:text-xl">Features:</h4>
                            <div className="grid grid-cols-1 sm:grid-cols-2 gap-2 sm:gap-4">
                              {service.features.map((feature, idx) => (
                                <div key={idx} className="flex items-center space-x-2 sm:space-x-4 animate-bounce-in" style={{ animationDelay: `${idx * 0.1}s` }}>
                                  <CheckCircle className="h-5 w-5 sm:h-6 sm:w-6 text-green-500 flex-shrink-0" />
                                  <span className="text-gray-700 font-medium text-sm sm:text-base">{feature}</span>
>>>>>>> 4af5551c
                                </div>
                              ))}
                            </div>
                          </div>

                          <div>
<<<<<<< HEAD
                            <h4 className="font-black text-gray-900 mb-6 text-xl">Packages:</h4>
                            {service.packages.map((pkg: ServicePackage, idx: number) => (
                              <div key={idx} className={`bg-gradient-to-r ${service.color} bg-opacity-10 rounded-3xl p-8 mb-6 hover:bg-opacity-20 transition-all duration-300 animate-blur-in glow-border`} style={{animationDelay: `${idx * 0.2}s`}}>
                                <div className="flex justify-between items-start mb-4">
                                  <h5 className="font-black text-gray-900 text-xl">{pkg.name}</h5>
                                  {pkg.price && <span className="text-purple-600 font-black text-xl animate-floating-numbers">{pkg.price}</span>}
                                </div>
                                <ul className="text-gray-700 space-y-3">
                                  {pkg.features.map((feature, fidx) => (
                                    <li key={fidx} className="flex items-center space-x-3">
                                      <div className="w-3 h-3 bg-purple-500 rounded-full animate-pulse"></div>
                                      <span className="font-medium">{feature}</span>
=======
                            <h4 className="font-black text-gray-900 mb-2 sm:mb-6 text-lg sm:text-xl">Packages:</h4>
                            {service.packages.map((pkg, idx) => (
                              <div key={idx} className={`bg-gradient-to-r ${service.color} bg-opacity-10 rounded-xl sm:rounded-3xl p-4 sm:p-8 mb-4 sm:mb-6 hover:bg-opacity-20 transition-all duration-300 animate-scale-in`} style={{ animationDelay: `${idx * 0.2}s` }}>
                                <div className="flex flex-col sm:flex-row justify-between items-start sm:items-center mb-2 sm:mb-4">
                                  <h5 className="font-black text-gray-900 text-base sm:text-xl">{pkg.name}</h5>
                                  <span className="text-purple-600 font-black text-base sm:text-xl">{pkg.price}</span>
                                </div>
                                <ul className="text-gray-700 space-y-2 sm:space-y-3">
                                  {pkg.features.map((feature, fidx) => (
                                    <li key={fidx} className="flex items-center space-x-2 sm:space-x-3">
                                      <div className="w-2 h-2 sm:w-3 sm:h-3 bg-purple-500 rounded-full animate-pulse"></div>
                                      <span className="font-medium text-sm sm:text-base">{feature}</span>
>>>>>>> 4af5551c
                                    </li>
                                  ))}
                                </ul>
                              </div>
                            ))}
                          </div>
                        </div>
                      )}
<<<<<<< HEAD
                      
                      <button className={`mt-8 px-8 py-4 bg-gradient-to-r ${service.color} text-white font-bold rounded-2xl hover:shadow-2xl transform hover:scale-105 transition-all duration-500 shadow-lg pulse-ring`}>
=======

                      <button className={`mt-6 sm:mt-8 px-6 sm:px-8 py-3 sm:py-4 bg-gradient-to-r ${service.color} text-white font-bold rounded-xl sm:rounded-2xl hover:shadow-2xl transform hover:scale-105 transition-all duration-500 shadow-lg w-full sm:w-auto`}>
>>>>>>> 4af5551c
                        {activeService === index ? 'Show Less' : 'Learn More'}
                      </button>
                    </div>
                  </div>
                </div>
              </div>
            ))}
          </div>
        </div>
      </section>

      {/* Enhanced Featured Projects Section */}
<<<<<<< HEAD
      <section id="projects" className="py-24 bg-gradient-to-br from-gray-50 to-purple-50">
        <div className="max-w-7xl mx-auto px-4 sm:px-6 lg:px-8">
=======
      <section id="projects" className="py-16 sm:py-24 bg-gradient-to-br from-gray-50 to-purple-50">
        <div className="max-w-7xl mx-auto px-2 sm:px-6 lg:px-8">
>>>>>>> 4af5551c
          <div className={`text-center mb-20 ${isVisible.projects ? 'animate-bounce-in' : 'opacity-0'}`}>
            <h2 className="text-5xl md:text-7xl font-black text-gray-900 mb-6 bg-gradient-to-r from-purple-600 to-blue-600 bg-clip-text text-transparent">
              Featured Projects
            </h2>
            <p className="text-2xl text-gray-600 max-w-4xl mx-auto leading-relaxed">
<<<<<<< HEAD
              Showcasing our expertise through innovative solutions
            </p>
          </div>

          <div className="grid grid-cols-1 md:grid-cols-2 gap-10">
            {featuredProjects.map((project, index) => (
              <div key={index} className={`group ${isVisible.projects ? 'animate-slide-in-bottom' : 'opacity-0'}`} style={{animationDelay: `${index * 0.2}s`}}>
                <div className={`bg-gradient-to-br ${project.color} p-6 rounded-3xl shadow-2xl hover:shadow-purple-500/20 transition-all duration-700 transform hover:scale-105 hover:-translate-y-2 border border-gray-100 h-full relative overflow-hidden`}>
                  <div className="absolute inset-0 bg-gradient-to-br from-white/10 to-transparent opacity-0 group-hover:opacity-100 transition-opacity duration-500"></div>
                  
                  <div className="relative text-white">
                    <div className="text-6xl mb-6 transform group-hover:scale-125 transition-transform duration-500">{project.icon}</div>
                    <span className="inline-block px-4 py-2 bg-white/20 backdrop-blur-sm rounded-full text-sm font-medium mb-4">{project.category}</span>
                    <h3 className="text-3xl font-black mb-4">{project.title}</h3>
                    <p className="text-white/90 text-lg leading-relaxed mb-6">{project.description}</p>
                    <div className="flex flex-wrap gap-2">
                      {project.tech.map((tech: string, idx: number) => (
                        <span key={idx} className="px-3 py-1 bg-white/20 backdrop-blur-sm rounded-full text-sm font-medium">
=======
              Explore some of our successful projects across different domains
            </p>
          </div>

          <div className="grid grid-cols-1 gap-6 sm:gap-8 md:grid-cols-2 lg:grid-cols-4">
            {featuredProjects.map((project, index) => (
              <div key={index} className={`group ${isVisible.projects ? 'animate-slide-in-bottom' : 'opacity-0'}`} style={{ animationDelay: `${index * 0.1}s` }}>
                <div className="bg-white rounded-3xl p-10 shadow-2xl hover:shadow-purple-500/20 transition-all duration-700 transform hover:scale-105 hover:-translate-y-4 border border-gray-100 h-full relative overflow-hidden">
                  <div className="absolute inset-0 bg-gradient-to-br from-transparent to-purple-50/30 opacity-0 group-hover:opacity-100 transition-opacity duration-500"></div>

                  <div className="relative">
                    <div className="text-6xl mb-8 transform group-hover:scale-125 group-hover:rotate-12 transition-all duration-500">{project.icon}</div>
                    <h3 className="text-2xl font-black text-gray-900 mb-4">{project.title}</h3>
                    <p className="text-gray-600 mb-6 text-lg leading-relaxed">{project.description}</p>
                    <div className="mb-8">
                      <span className={`inline-block bg-gradient-to-r ${project.color} text-white text-sm font-bold px-4 py-2 rounded-full shadow-lg`}>
                        {project.category}
                      </span>
                    </div>
                    <div className="flex flex-wrap gap-3">
                      {project.tech.map((tech, techIndex) => (
                        <span key={techIndex} className="text-sm bg-gray-100 text-gray-700 px-4 py-2 rounded-full font-semibold hover:bg-gray-200 transition-colors duration-300">
>>>>>>> 4af5551c
                          {tech}
                        </span>
                      ))}
                    </div>
                  </div>
                </div>
              </div>
            ))}
          </div>
        </div>
      </section>

      {/* Enhanced Testimonials Section */}
<<<<<<< HEAD
      <section id="testimonials" className="py-24 bg-white relative overflow-hidden">
        <div className="absolute inset-0">
          <div className="absolute top-1/4 left-1/4 w-96 h-96 bg-gradient-to-r from-purple-200/20 to-blue-200/20 rounded-full blur-3xl animate-pulse"></div>
          <div className="absolute bottom-1/4 right-1/4 w-80 h-80 bg-gradient-to-r from-cyan-200/20 to-purple-200/20 rounded-full blur-3xl animate-pulse" style={{animationDelay: '2s'}}></div>
        </div>
        
        <div className="relative max-w-7xl mx-auto px-4 sm:px-6 lg:px-8">
=======
      <section id="testimonials" className="py-16 sm:py-24 bg-white relative overflow-hidden">
        <div className="relative max-w-7xl mx-auto px-2 sm:px-6 lg:px-8">
>>>>>>> 4af5551c
          <div className={`text-center mb-20 ${isVisible.testimonials ? 'animate-bounce-in' : 'opacity-0'}`}>
            <h2 className="text-5xl md:text-7xl font-black text-gray-900 mb-6 bg-gradient-to-r from-purple-600 to-blue-600 bg-clip-text text-transparent">
              What Our Clients Say
            </h2>
            <p className="text-2xl text-gray-600 leading-relaxed">
              Real feedback from real people who've experienced our services
            </p>
          </div>

<<<<<<< HEAD
          <div className="grid grid-cols-1 md:grid-cols-3 gap-10">
            {testimonials.map((testimonial, index) => (
              <div key={index} className={`group ${isVisible.testimonials ? 'animate-slide-in-bottom' : 'opacity-0'}`} style={{animationDelay: `${index * 0.2}s`}}>
                <div className="bg-gradient-to-br from-white to-purple-50/50 rounded-3xl p-10 shadow-2xl hover:shadow-purple-500/20 transition-all duration-700 transform hover:scale-105 hover:-translate-y-2 border border-gray-100 h-full relative overflow-hidden">
                  <div className="absolute inset-0 bg-gradient-to-br from-transparent to-purple-100/30 opacity-0 group-hover:opacity-100 transition-opacity duration-500"></div>
                  
                  <div className="relative">
                    <div className="flex items-center mb-8">
                      <div className="text-5xl mr-4">{testimonial.avatar}</div>
                      <div>
                        <h4 className="font-bold text-xl text-gray-900">{testimonial.name}</h4>
                        <p className="text-gray-600">{testimonial.role}</p>
                      </div>
                    </div>
                    
                    <p className="text-gray-700 text-lg mb-6 italic">
                      "{testimonial.content}"
                    </p>
                    
                    <div className="flex">
                      {[...Array(5)].map((_, i) => (
                        <Star 
                          key={i} 
                          className={`w-5 h-5 ${i < testimonial.rating ? 'text-yellow-500 fill-yellow-500' : 'text-gray-300'}`} 
                        />
                      ))}
=======
          <div className="grid grid-cols-1 gap-6 sm:gap-10 md:grid-cols-3">
            {testimonials.map((testimonial, index) => (
              <div key={index} className={`group ${isVisible.testimonials ? 'animate-slide-in-bottom' : 'opacity-0'}`} style={{ animationDelay: `${index * 0.2}s` }}>
                <div className="bg-gradient-to-br from-white to-purple-50/50 rounded-3xl p-10 shadow-2xl hover:shadow-purple-500/20 transition-all duration-700 transform hover:scale-105 hover:-translate-y-2 border border-gray-100 h-full relative overflow-hidden">
                  <div className="absolute inset-0 bg-gradient-to-br from-transparent to-purple-100/30 opacity-0 group-hover:opacity-100 transition-opacity duration-500"></div>

                  <div className="relative">
                    <div className="flex items-center mb-8">
                      <div className="text-5xl mr-6 transform group-hover:scale-125 transition-transform duration-500">{testimonial.avatar}</div>
                      <div>
                        <h4 className="font-black text-gray-900 text-xl">{testimonial.name}</h4>
                        <p className="text-gray-600 font-medium">{testimonial.role}</p>
                      </div>
>>>>>>> 4af5551c
                    </div>
                    <div className="flex mb-8">
                      {[...Array(testimonial.rating)].map((_, i) => (
                        <Star key={i} className="h-7 w-7 text-yellow-400 fill-current animate-bounce" style={{ animationDelay: `${i * 0.1}s` }} />
                      ))}
                    </div>
                    <p className="text-gray-700 text-xl italic leading-relaxed font-medium">"{testimonial.content}"</p>
                  </div>
                </div>
              </div>
<<<<<<< HEAD
            ))}
          </div>
        </div>
      </section>

      {/* Enhanced Stats Section */}
      <section id="stats" className="py-20 bg-gradient-to-br from-purple-600 to-blue-600 text-white relative overflow-hidden">
        <div className="absolute inset-0 opacity-10">
          <div className="absolute inset-0 animate-breathe" style={{
            backgroundImage: 'linear-gradient(to right, rgba(255,255,255,0.1) 1px, transparent 1px), linear-gradient(to bottom, rgba(255,255,255,0.1) 1px, transparent 1px)',
            backgroundSize: '40px 40px'
          }}></div>
        </div>
        
        <div className="relative max-w-7xl mx-auto px-4 sm:px-6 lg:px-8">
          <div className="grid grid-cols-2 md:grid-cols-4 gap-8 text-center">
            {stats.map((stat, index) => (
              <div 
                key={index} 
                className={`${isVisible.stats ? 'animate-blur-in' : 'opacity-0'}`}
                style={{animationDelay: `${index * 0.2}s`}}
              >
                <div className="bg-white/10 backdrop-blur-sm rounded-3xl p-8 hover:bg-white/20 transition-all duration-500 transform hover:scale-105 hover:-translate-y-2 glow-border">
                  <div className="flex justify-center mb-4">
                    <stat.icon className={`w-12 h-12 ${stat.color} animate-float-glow`} style={{animationDelay: `${index * 0.3}s`}} />
                  </div>
                  <div className="text-4xl font-black mb-2 animate-floating-numbers">{stat.value}</div>
                  <div className="text-lg font-medium text-white/80">{stat.label}</div>
                </div>
              </div>
=======
>>>>>>> 4af5551c
            ))}
          </div>
        </div>
      </section>

<<<<<<< HEAD
      {/* Features Section */}
      <section id="features" className="py-24 bg-white relative overflow-hidden">
        <div className="absolute inset-0">
          <div className="absolute top-1/4 right-1/4 w-96 h-96 bg-gradient-to-r from-purple-200/20 to-blue-200/20 rounded-full blur-3xl animate-pulse"></div>
          <div className="absolute bottom-1/4 left-1/4 w-80 h-80 bg-gradient-to-r from-cyan-200/20 to-purple-200/20 rounded-full blur-3xl animate-pulse" style={{animationDelay: '2s'}}></div>
        </div>
        
        <div className="relative max-w-7xl mx-auto px-4 sm:px-6 lg:px-8">
          <div className={`text-center mb-20 ${isVisible.features ? 'animate-bounce-in' : 'opacity-0'}`}>
            <h2 className="text-5xl md:text-7xl font-black text-gray-900 mb-6 bg-gradient-to-r from-purple-600 to-blue-600 bg-clip-text text-transparent">
              Why Choose Us
            </h2>
            <p className="text-2xl text-gray-600 max-w-4xl mx-auto leading-relaxed">
              We combine technical expertise with creative excellence
            </p>
          </div>

          <div className="grid grid-cols-1 md:grid-cols-2 lg:grid-cols-4 gap-10">
            {features.map((feature, index) => (
              <div 
                key={index} 
                className={`group ${isVisible.features ? 'animate-slide-in-bottom' : 'opacity-0'}`}
                style={{animationDelay: `${index * 0.2}s`}}
              >
                <div className="bg-gradient-to-br from-white to-gray-50/50 rounded-3xl p-8 shadow-xl hover:shadow-purple-500/10 transition-all duration-700 transform hover:scale-105 hover:-translate-y-2">
                  <div className="absolute inset-0 bg-gradient-to-br from-transparent to-purple-50/20 opacity-0 group-hover:opacity-100 transition-opacity duration-500"></div>
                  
                  <div className="relative">
                    <div className={`w-16 h-16 mb-6 bg-gradient-to-r ${feature.color} rounded-2xl flex items-center justify-center text-white transform group-hover:rotate-12 transition-all duration-500 shadow-lg`}>
                      <feature.icon className="w-8 h-8" />
                    </div>
                    <h3 className="text-2xl font-bold text-gray-900 mb-4">{feature.title}</h3>
                    <p className="text-gray-600 leading-relaxed">{feature.description}</p>
                  </div>
                </div>
              </div>
            ))}
          </div>
        </div>
      </section>

      {/* Enhanced Call to Action Section */}
      <section id="cta" className="py-24 bg-gradient-to-br from-purple-600 to-blue-600 text-white relative overflow-hidden">
        <div className="absolute inset-0 pointer-events-none">
          <div className="absolute top-0 left-0 w-full h-20 bg-gradient-to-b from-white/10 to-transparent"></div>
          <div className="absolute bottom-0 left-0 w-full h-20 bg-gradient-to-t from-white/10 to-transparent"></div>
          <div className="absolute inset-0 morphing-bg opacity-10" style={{
            background: 'radial-gradient(circle at center, rgba(255,255,255,0.1) 0%, transparent 70%)'
          }}></div>
          
          {/* Add futuristic grid lines */}
          <div className="absolute inset-0 animate-rotate-gradient opacity-20" style={{
            backgroundImage: `
              linear-gradient(0deg, transparent 24%, rgba(255, 255, 255, .05) 25%, rgba(255, 255, 255, .05) 26%, transparent 27%, transparent 74%, rgba(255, 255, 255, .05) 75%, rgba(255, 255, 255, .05) 76%, transparent 77%, transparent),
              linear-gradient(90deg, transparent 24%, rgba(255, 255, 255, .05) 25%, rgba(255, 255, 255, .05) 26%, transparent 27%, transparent 74%, rgba(255, 255, 255, .05) 75%, rgba(255, 255, 255, .05) 76%, transparent 77%, transparent)
            `,
            backgroundSize: '50px 50px'
          }}></div>
        </div>
        
        <div className="relative max-w-7xl mx-auto px-4 sm:px-6 lg:px-8 text-center">
          <div className={`${isVisible.cta ? 'animate-blur-in' : 'opacity-0'}`}>
            <h2 className="text-5xl md:text-7xl font-black mb-8 leading-tight">
              Ready to Transform Your <span className="text-gradient-shimmer">Digital Presence</span>?
            </h2>
            <p className="text-2xl text-white/80 max-w-4xl mx-auto mb-12 leading-relaxed animate-typewriter">
              Let's collaborate to bring your vision to life with our expertise in design, development, and digital marketing.
            </p>
            
            <div className="flex flex-col sm:flex-row gap-6 justify-center">
              <button
                onClick={() => navigate('/contact')}
                className="bg-white text-purple-600 px-8 py-5 rounded-xl font-bold text-xl shadow-2xl hover:scale-105 transition-all duration-300 animate-glow pulse-ring"
              >
                Get Started Today
              </button>
              <button
                onClick={() => navigate('/services')}
                className="bg-transparent border-2 border-white/50 text-white px-8 py-5 rounded-xl font-bold text-xl hover:bg-white/10 transition-all duration-300 animate-border-glow"
              >
                Explore Services
=======
      {/* Enhanced Stats Section */}
      <section id="stats" className="py-12 sm:py-20 bg-gradient-to-r from-purple-600 via-blue-600 to-cyan-500 relative overflow-hidden">
        <div className="relative max-w-7xl mx-auto px-2 sm:px-6 lg:px-8">
          <div className="grid grid-cols-2 gap-6 sm:gap-10 md:grid-cols-4">
            {stats.map((stat, index) => (
              <div key={index} className={`text-center group ${isVisible.stats ? 'animate-scale-in' : 'opacity-0'}`} style={{ animationDelay: `${index * 0.1}s` }}>
                <div className="inline-flex items-center justify-center w-20 h-20 bg-white/20 backdrop-blur-sm rounded-3xl text-white mb-6 transform group-hover:scale-125 group-hover:rotate-12 transition-all duration-500 shadow-2xl">
                  <stat.icon className="h-10 w-10" />
                </div>
                <div className="text-4xl font-black text-white mb-3 group-hover:text-yellow-300 transition-colors duration-300">{stat.value}</div>
                <div className="text-purple-100 text-lg font-medium">{stat.label}</div>
              </div>
            ))}
          </div>
        </div>
      </section>

      {/* Enhanced Final CTA Section */}
      <section id="cta" className="py-16 sm:py-24 bg-gradient-to-br from-gray-900 via-purple-900 to-blue-900 relative overflow-hidden">
        <div className="relative max-w-7xl mx-auto px-2 sm:px-6 lg:px-8 text-center">
          <div className={`${isVisible.cta ? 'animate-bounce-in' : 'opacity-0'}`}>
            <h2 className="text-4xl md:text-6xl font-black text-white mb-6 leading-tight">
              Let's Build Your Dream Project
              <br />
              <span className="bg-gradient-to-r from-purple-400 to-cyan-400 bg-clip-text text-transparent">
                Together
              </span>
            </h2>
            <p className="text-2xl text-purple-100 mb-12 max-w-4xl mx-auto leading-relaxed">
              Ready to take your business to the next level? Our team is here to help you succeed with cutting-edge solutions.
            </p>

            <div className="flex flex-col gap-4 sm:flex-row sm:gap-6 justify-center">
              <button
                onClick={() => navigate('/contact')}
                className="group relative bg-gradient-to-r from-white to-gray-100 text-purple-700 text-xl px-12 py-6 rounded-2xl font-black shadow-2xl hover:shadow-white/25 transition-all duration-500 transform hover:scale-105 overflow-hidden">
                <span className="relative z-10 flex items-center">
                  Book Free Consultation
                  <ArrowRight className="ml-3 h-6 w-6 group-hover:translate-x-1 transition-transform duration-300" />
                </span>
                <div className="absolute inset-0 bg-gradient-to-r from-purple-100 to-cyan-100 opacity-0 group-hover:opacity-100 transition-opacity duration-300"></div>
              </button>

              <button
                onClick={() => navigate('/projects')}
                className="group text-xl px-12 py-6 border-3 border-white/30 text-white rounded-2xl font-black hover:bg-white/10 transition-all duration-300 transform hover:scale-105 backdrop-blur-sm">
                <span className="flex items-center">
                  <Play className="mr-3 h-6 w-6 group-hover:scale-110 transition-transform duration-300" />
                  View Projects
                </span>
>>>>>>> 4af5551c
              </button>
            </div>
          </div>
        </div>
      </section>
    </div>
  );
};

export default Home;<|MERGE_RESOLUTION|>--- conflicted
+++ resolved
@@ -1,5 +1,4 @@
 import React, { useState, useEffect, useRef } from 'react';
-<<<<<<< HEAD
 import { ArrowRight, CheckCircle, Star, Users, Award, TrendingUp, Sparkles, Zap, Globe, ShieldCheck, ExternalLink, Code, Palette, Rocket, Brain, Target, MousePointer, Play } from 'lucide-react';
 
 const Home = () => {
@@ -25,73 +24,6 @@
   const [scrollY, setScrollY] = useState(0);
   const [isVisible, setIsVisible] = useState<Record<string, boolean>>({});
   const heroRef = useRef<HTMLDivElement | null>(null);
-=======
-import { useNavigate } from 'react-router-dom';
-import { ArrowRight, CheckCircle, Star, Users, Award, TrendingUp, Sparkles, Zap, Globe, ShieldCheck, ExternalLink, Code, Palette, Rocket, Brain, Target, MousePointer, Play } from 'lucide-react';
-
-const Home = () => {
-  const navigate = useNavigate();
-  const [activeService, setActiveService] = useState<number | null>(null);
-  const [mousePosition, setMousePosition] = useState({ x: 0, y: 0 });
-  const [scrollY, setScrollY] = useState(0);
-  const [isVisible, setIsVisible] = useState<Record<string, boolean>>({});
-  const heroRef = useRef<HTMLDivElement | null>(null);
-
-  useEffect(() => {
-    const handleMouseMove = (e: MouseEvent) => {
-      setMousePosition({ x: e.clientX, y: e.clientY });
-    };
-
-    const handleScroll = () => {
-      setScrollY(window.scrollY);
-    };
-
-    const observerOptions = {
-      threshold: 0.1,
-      rootMargin: '0px 0px -50px 0px'
-    };
-
-    const observer = new IntersectionObserver((entries) => {
-      entries.forEach(entry => {
-        if (entry.isIntersecting) {
-          setIsVisible(prev => ({ ...prev, [entry.target.id]: true }));
-        }
-      });
-    }, observerOptions);
-
-    document.querySelectorAll('[id]').forEach(el => {
-      if (el.id) observer.observe(el);
-    });
-
-    window.addEventListener('mousemove', handleMouseMove);
-    window.addEventListener('scroll', handleScroll);
-
-    return () => {
-      window.removeEventListener('mousemove', handleMouseMove);
-      window.removeEventListener('scroll', handleScroll);
-      observer.disconnect();
-    };
-  }, []);
-
-  interface LottieAnimationProps extends React.HTMLAttributes<HTMLDivElement> {
-    src: string;
-    className?: string;
-    alt?: string;
-  }
-
-  const LottieAnimation = ({ src, className = "", alt = "Animation", ...props }: LottieAnimationProps) => {
-    return (
-      <div className={`lottie-container ${className}`} {...props}>
-        <img
-          src={src}
-          alt={alt}
-          className="w-full h-full object-contain"
-          style={{ border: 'none', background: 'transparent' }}
-        />
-      </div>
-    );
-  };
->>>>>>> 4af5551c
 
   useEffect(() => {
     const handleMouseMove = (e: MouseEvent) => {
@@ -156,6 +88,8 @@
       description: "Professional websites that convert visitors into customers",
       icon: <Palette className="w-8 h-8" />,
       color: "from-purple-500 to-pink-500",
+      icon: <Palette className="w-8 h-8" />,
+      color: "from-purple-500 to-pink-500",
       features: ["Responsive Design", "SEO Optimized", "Fast Loading", "Modern UI/UX"],
       packages: [
         { name: "Static Website", price: "₹4,999 - ₹7,999", features: ["3-5 pages", "Mobile responsive", "SEO basics"] },
@@ -165,6 +99,8 @@
     {
       title: "Student Project Assistance",
       description: "Complete support for your academic projects",
+      icon: <Brain className="w-8 h-8" />,
+      color: "from-blue-500 to-cyan-500",
       icon: <Brain className="w-8 h-8" />,
       color: "from-blue-500 to-cyan-500",
       features: ["Code Implementation", "Project Reports", "Presentation", "GitHub Setup"],
@@ -178,6 +114,8 @@
       description: "Grow your brand with strategic social media presence",
       icon: <Target className="w-8 h-8" />,
       color: "from-green-500 to-teal-500",
+      icon: <Target className="w-8 h-8" />,
+      color: "from-green-500 to-teal-500",
       features: ["Content Strategy", "Organic Growth", "Ad Campaigns", "Analytics"],
       packages: [
         { name: "Organic Growth", price: "₹3,000/month", features: ["3 platforms", "12 posts/month", "Hashtag strategy"] },
@@ -187,6 +125,8 @@
     {
       title: "Educational Workshops",
       description: "Learn cutting-edge technologies with expert guidance",
+      icon: <Rocket className="w-8 h-8" />,
+      color: "from-orange-500 to-red-500",
       icon: <Rocket className="w-8 h-8" />,
       color: "from-orange-500 to-red-500",
       features: ["Expert Instructors", "Hands-on Projects", "Certificates", "Job Support"],
@@ -199,6 +139,14 @@
           name: "AI in a Day: Build Your First Model",
           features: ["1 Day", "Python & ML Basics", "Real Dataset", "Model Building"]
         }
+        {
+          name: "Full Stack Hackathon Weekend",
+          features: ["2 Days", "Frontend + Backend", "Live Deployment", "Team Collaboration"]
+        },
+        {
+          name: "AI in a Day: Build Your First Model",
+          features: ["1 Day", "Python & ML Basics", "Real Dataset", "Model Building"]
+        }
       ]
     }
   ];
@@ -210,6 +158,7 @@
       content: "DDG helped me complete my final year project flawlessly. The guidance was exceptional!",
       rating: 5,
       avatar: "👩‍🎓"
+      avatar: "👩‍🎓"
     },
     {
       name: "Rahul Gupta",
@@ -217,6 +166,7 @@
       content: "Our e-commerce website built by DDG increased our sales by 300%. Highly recommended!",
       rating: 5,
       avatar: "👨‍💼"
+      avatar: "👨‍💼"
     },
     {
       name: "Anita Verma",
@@ -224,6 +174,7 @@
       content: "Their social media strategy transformed our brand presence. Amazing results in just 3 months!",
       rating: 5,
       avatar: "👩‍💻"
+      avatar: "👩‍💻"
     }
   ];
 
@@ -232,6 +183,10 @@
     { icon: Users, label: "Happy Clients", value: "100+", color: "text-blue-600" },
     { icon: TrendingUp, label: "Workshops Delivered", value: "50+", color: "text-green-600" },
     { icon: Star, label: "Average Rating", value: "4.9/5", color: "text-orange-600" }
+    { icon: Award, label: "Projects Delivered", value: "200+", color: "text-purple-600" },
+    { icon: Users, label: "Happy Clients", value: "100+", color: "text-blue-600" },
+    { icon: TrendingUp, label: "Workshops Delivered", value: "50+", color: "text-green-600" },
+    { icon: Star, label: "Average Rating", value: "4.9/5", color: "text-orange-600" }
   ];
 
   const features = [
@@ -239,18 +194,33 @@
     { icon: ShieldCheck, title: "Secure & Reliable", description: "Enterprise-grade security standards", color: "from-green-400 to-emerald-500" },
     { icon: Globe, title: "Global Reach", description: "Serving clients across India and beyond", color: "from-blue-400 to-cyan-500" },
     { icon: Sparkles, title: "Modern Design", description: "Latest UI/UX trends and technologies", color: "from-purple-400 to-pink-500" }
+    { icon: Zap, title: "Lightning Fast", description: "Optimized for speed and performance", color: "from-yellow-400 to-orange-500" },
+    { icon: ShieldCheck, title: "Secure & Reliable", description: "Enterprise-grade security standards", color: "from-green-400 to-emerald-500" },
+    { icon: Globe, title: "Global Reach", description: "Serving clients across India and beyond", color: "from-blue-400 to-cyan-500" },
+    { icon: Sparkles, title: "Modern Design", description: "Latest UI/UX trends and technologies", color: "from-purple-400 to-pink-500" }
   ];
 
   const featuredProjects = [
     {
+      title: "E-Library",
+      description: "Digital library for browsing and accessing a wide range of e-books",
+      tech: ["HTML", "CSS", "JavaScript", "REST APIs"],
       title: "E-Library",
       description: "Digital library for browsing and accessing a wide range of e-books",
       tech: ["HTML", "CSS", "JavaScript", "REST APIs"],
       category: "Web Development",
       icon: "📚",
       color: "from-purple-500 to-pink-500"
+      icon: "📚",
+      color: "from-purple-500 to-pink-500"
     },
     {
+      title: "LearnByDoing",
+      description: "Interactive coding platform enabling users to learn by building real-world projects",
+      tech: ["React", "Node.js", "MongoDB", "Express", "JWT"],
+      category: "Full Stack Development",
+      icon: "💻",
+      color: "from-indigo-500 to-blue-500"
       title: "LearnByDoing",
       description: "Interactive coding platform enabling users to learn by building real-world projects",
       tech: ["React", "Node.js", "MongoDB", "Express", "JWT"],
@@ -265,17 +235,19 @@
       category: "Web Development",
       icon: "🌌",
       color: "from-yellow-500 to-red-500"
+      title: "NEO Explorer",
+      description: "Web app to visualize NASA's Near Earth Objects using public API data",
+      tech: ["JavaScript", "HTML", "CSS", "NASA API"],
+      category: "Web Development",
+      icon: "🌌",
+      color: "from-yellow-500 to-red-500"
     },
     {
       title: "Fake Media Detection",
       description: "AI-powered system to detect fake news and manipulated media using NLP and blockchain",
       tech: ["Python", "XGBoost", "NLP", "Blockchain"],
       category: "AI/ML",
-<<<<<<< HEAD
       icon: "🕵‍♂️",
-=======
-      icon: "🕵‍♂",
->>>>>>> 4af5551c
       color: "from-gray-700 to-emerald-500"
     }
   ];
@@ -290,11 +262,7 @@
             style={{
               left: `${Math.random() * 100}%`,
               top: `${Math.random() * 100}%`,
-<<<<<<< HEAD
               animation: `twinkle ${2 + Math.random() * 3}s ease-in-out infinite ${Math.random() * 2}s`
-=======
-              animation: `twinkle ${2 + Math.random() * 3}s ease-in-out infinite ${Math.random() * 2}s`,
->>>>>>> 4af5551c
             }}
           />
         ))}
@@ -306,21 +274,12 @@
     className: string;
     delay?: number;
   }
-<<<<<<< HEAD
   
   const FloatingOrb = ({ className, delay = 0 }: FloatingOrbProps) => (
     <div 
       className={`absolute rounded-full blur-xl opacity-30 animate-pulse ${className}`}
       style={{
         animation: `float 6s ease-in-out infinite ${delay}s, pulse 3s ease-in-out infinite ${delay * 0.5}s`
-=======
-
-  const FloatingOrb = ({ className, delay = 0 }: FloatingOrbProps) => (
-    <div
-      className={`absolute rounded-full blur-xl opacity-30 animate-pulse ${className}`}
-      style={{
-        animation: `float 6s ease-in-out infinite ${delay}s, pulse 3s ease-in-out infinite ${delay * 0.5}s`,
->>>>>>> 4af5551c
       }}
     />
   );
@@ -377,7 +336,6 @@
           0%, 100% { box-shadow: 0 0 20px rgba(147, 51, 234, 0.3); }
           50% { box-shadow: 0 0 40px rgba(147, 51, 234, 0.6), 0 0 60px rgba(59, 130, 246, 0.4); }
         }
-<<<<<<< HEAD
         @keyframes fadeIn {
           0% { opacity: 0; }
           100% { opacity: 1; }
@@ -443,8 +401,6 @@
         }
         
         /* Animation Classes */
-=======
->>>>>>> 4af5551c
         .animate-slide-in-left { animation: slideInFromLeft 0.8s ease-out forwards; }
         .animate-slide-in-right { animation: slideInFromRight 0.8s ease-out forwards; }
         .animate-slide-in-bottom { animation: slideInFromBottom 0.8s ease-out forwards; }
@@ -452,7 +408,6 @@
         .animate-bounce-in { animation: bounceIn 0.8s ease-out forwards; }
         .animate-rotate-in { animation: rotateIn 0.8s ease-out forwards; }
         .animate-glow { animation: glow 2s ease-in-out infinite; }
-<<<<<<< HEAD
         .animate-fade-in { animation: fadeIn 1s ease-out forwards; }
         .animate-float-glow { animation: floatWithGlow 6s ease-in-out infinite; }
         .animate-text-shimmer { background-size: 200% auto; animation: textShimmer 3s linear infinite; }
@@ -466,8 +421,6 @@
         .animate-typewriter { overflow: hidden; white-space: nowrap; animation: typewriter 4s steps(40) 1s forwards; }
         .animate-cursor { animation: blink 0.7s infinite; }
         
-=======
->>>>>>> 4af5551c
         .morphing-bg { animation: morphing 12s ease-in-out infinite; }
         .gradient-animate { 
           background-size: 400% 400%;
@@ -487,7 +440,6 @@
         .service-card:hover .service-icon {
           animation: bounce 0.6s ease-in-out;
         }
-<<<<<<< HEAD
         
         /* Futuristic Elements */
         .glow-border {
@@ -589,86 +541,24 @@
               <button
                 onClick={() => navigate('/services')}
                 className="bg-gradient-to-r from-purple-600 to-blue-500 text-white px-6 py-4 rounded-xl font-bold shadow-lg hover:scale-105 transition-all duration-300 glow-border"
-=======
-        @keyframes bounce {
-          0%, 20%, 53%, 80%, 100% { transform: translate3d(0,0,0) rotate(0deg); }
-          40%, 43% { transform: translate3d(0,-30px,0) rotate(10deg); }
-          70% { transform: translate3d(0,-15px,0) rotate(-5deg); }
-          90% { transform: translate3d(0,-4px,0) rotate(2deg); }
-        }
-      `}</style>
-
-      {/* Floating Orbs Background */}
-      <div className="fixed inset-0 pointer-events-none">
-        <FloatingOrb className="w-96 h-96 bg-gradient-to-r from-purple-400 to-blue-400 top-1/4 left-1/4" delay={0} />
-        <FloatingOrb className="w-80 h-80 bg-gradient-to-r from-cyan-400 to-purple-400 bottom-1/4 right-1/4" delay={2} />
-        <FloatingOrb className="w-64 h-64 bg-gradient-to-r from-blue-400 to-cyan-400 top-1/2 left-1/2 transform -translate-x-1/2 -translate-y-1/2" delay={4} />
-        <ParticleField />
-      </div>
-
-      {/* Enhanced Hero Section with GIF Lottie */}
-      <section id="hero" className="relative min-h-screen flex flex-col items-center justify-center bg-gradient-to-br from-purple-50 via-blue-50 to-cyan-50 overflow-hidden px-2 sm:px-6">
-        {/* Optional Simple Background Grid */}
-        <div className="absolute inset-0 opacity-10 pointer-events-none">
-          <div className="absolute inset-0" style={{
-            backgroundImage: 'linear-gradient(to right, rgba(99,102,241,0.05) 1px, transparent 1px), linear-gradient(to bottom, rgba(99,102,241,0.05) 1px, transparent 1px)',
-            backgroundSize: '40px 40px'
-          }}></div>
-        </div>
-
-        <div className="relative z-10 w-full max-w-7xl mx-auto py-10 sm:py-16 grid grid-cols-1 lg:grid-cols-2 gap-8 sm:gap-12 items-center">
-          {/* Left Content */}
-          <div className={`space-y-8 ${isVisible.hero ? 'animate-slide-in-left' : 'opacity-0'}`}>
-            <span className="inline-flex items-center px-5 py-2 bg-purple-100 text-purple-700 rounded-full text-sm font-medium shadow-sm">
-              <Sparkles className="w-4 h-4 mr-2 text-purple-500" />
-              Trusted by 200+ Projects
-            </span>
-
-            <h1 className="text-2xl md:text-5xl font-black bg-gradient-to-r from-purple-600 via-blue-600 to-cyan-500 bg-clip-text text-transparent leading-tight">
-              Design.Deliver.Grow.
-            </h1>
-
-            <p className="text-xl md:text-2xl text-gray-700">
-              We help you excel in <span className="font-semibold text-purple-600">web design</span>, <span className="font-semibold text-blue-600">project execution</span>, and <span className="font-semibold text-cyan-600">skill development</span>.
-            </p>
-
-            <div className="flex flex-col sm:flex-row gap-4 pt-4">
-              <button
-                onClick={() => navigate('/services')}
-                className="bg-gradient-to-r from-purple-600 to-blue-500 text-white px-6 py-4 rounded-xl font-bold shadow-lg hover:scale-105 transition-all duration-300"
->>>>>>> 4af5551c
               >
                 Explore Services
               </button>
               <button
-<<<<<<< HEAD
                 onClick={() => navigate('/contact')}  
                 className="border-2 border-purple-300 text-purple-700 px-6 py-4 rounded-xl font-bold hover:bg-purple-50 transition duration-300 animate-border-glow"
-=======
-                onClick={() => navigate('/contact')}
-                className="border-2 border-purple-300 text-purple-700 px-6 py-4 rounded-xl font-bold hover:bg-purple-50 transition duration-300"
->>>>>>> 4af5551c
               >
                 Book Consultation
               </button>
             </div>
           </div>
 
-<<<<<<< HEAD
           <div className={`${isVisible.hero ? 'animate-blur-in' : 'opacity-0'}`} style={{animationDelay: '0.4s'}}>
-=======
-          {/* Right Content - Animation / Image */}
-          <div className={`${isVisible.hero ? 'animate-fade-in' : 'opacity-0'}`}>
->>>>>>> 4af5551c
             <div className="w-full h-96 lg:h-[500px] bg-transparent flex items-center justify-center">
               <LottieAnimation
                 src="/DDG1.gif"
                 alt="Animation"
-<<<<<<< HEAD
                 className="w-full h-full rounded-2xl animate-float-glow"
-=======
-                className="w-full h-full rounded-2xl"
->>>>>>> 4af5551c
               />
             </div>
           </div>
@@ -676,7 +566,6 @@
       </section>
 
       {/* Enhanced Services Section */}
-<<<<<<< HEAD
       <section id="services" className="py-24 bg-gradient-to-br from-white to-purple-50/50">
         <div className="max-w-7xl mx-auto px-4 sm:px-6 lg:px-8">
           <div className={`text-center mb-20 ${isVisible.services ? 'animate-blur-in' : 'opacity-0'}`}>
@@ -684,20 +573,10 @@
               Our Services
             </h2>
             <p className="text-2xl text-gray-600 max-w-4xl mx-auto leading-relaxed animate-typewriter">
-=======
-      <section id="services" className="py-10 sm:py-24 bg-gradient-to-br from-white to-purple-50/50">
-        <div className="max-w-7xl mx-auto px-2 sm:px-6 lg:px-8">
-          <div className={`text-center mb-10 sm:mb-20 ${isVisible.services ? 'animate-bounce-in' : 'opacity-0'}`}>
-            <h2 className="text-3xl sm:text-5xl md:text-7xl font-black text-gray-900 mb-4 sm:mb-6 bg-gradient-to-r from-purple-600 to-blue-600 bg-clip-text text-transparent">
-              Our Services
-            </h2>
-            <p className="text-lg sm:text-2xl text-gray-600 max-w-4xl mx-auto leading-relaxed">
->>>>>>> 4af5551c
               Comprehensive solutions to help you succeed in your digital journey
             </p>
           </div>
 
-<<<<<<< HEAD
           <div className="grid grid-cols-1 md:grid-cols-2 gap-10">
             {services.map((service, index) => (
               <div 
@@ -728,45 +607,12 @@
                                 <div key={idx} className="flex items-center space-x-4 animate-blur-in" style={{animationDelay: `${idx * 0.1}s`}}>
                                   <CheckCircle className="h-6 w-6 text-green-500 flex-shrink-0 animate-wave" style={{animationDelay: `${idx * 0.2}s`}} />
                                   <span className="text-gray-700 font-medium">{feature}</span>
-=======
-          <div className="grid grid-cols-1 gap-4 sm:gap-10 md:grid-cols-2">
-            {services.map((service, index) => (
-              <div
-                key={index}
-                className={`service-card group cursor-pointer transition-all duration-700 transform hover:scale-105 ${
-                  activeService === index ? 'scale-105' : ''
-                } ${isVisible.services ? 'animate-slide-in-bottom' : 'opacity-0'}`}
-                onClick={() => setActiveService(activeService === index ? null : index)}
-                style={{ animationDelay: `${index * 0.2}s` }}
-              >
-                <div className="bg-gradient-to-br from-white to-gray-50/50 rounded-2xl sm:rounded-3xl p-4 sm:p-10 shadow-2xl hover:shadow-purple-500/10 border border-gray-100 h-full relative overflow-hidden">
-                  <div className="absolute inset-0 bg-gradient-to-br from-transparent to-purple-50/20 opacity-0 group-hover:opacity-100 transition-opacity duration-500"></div>
-
-                  <div className="relative flex flex-col sm:flex-row items-start sm:space-x-8">
-                    <div className={`service-icon flex-shrink-0 w-16 h-16 sm:w-20 sm:h-20 bg-gradient-to-r ${service.color} rounded-2xl sm:rounded-3xl flex items-center justify-center text-white transform group-hover:rotate-12 transition-all duration-500 shadow-lg mb-4 sm:mb-0`}>
-                      {service.icon}
-                    </div>
-                    <div className="flex-1">
-                      <h3 className="text-xl sm:text-3xl font-black text-gray-900 mb-2 sm:mb-4">{service.title}</h3>
-                      <p className="text-gray-600 mb-4 sm:mb-8 text-base sm:text-xl leading-relaxed">{service.description}</p>
-
-                      {activeService === index && (
-                        <div className="space-y-6 sm:space-y-8 animate-slide-in-bottom">
-                          <div>
-                            <h4 className="font-black text-gray-900 mb-2 sm:mb-6 text-lg sm:text-xl">Features:</h4>
-                            <div className="grid grid-cols-1 sm:grid-cols-2 gap-2 sm:gap-4">
-                              {service.features.map((feature, idx) => (
-                                <div key={idx} className="flex items-center space-x-2 sm:space-x-4 animate-bounce-in" style={{ animationDelay: `${idx * 0.1}s` }}>
-                                  <CheckCircle className="h-5 w-5 sm:h-6 sm:w-6 text-green-500 flex-shrink-0" />
-                                  <span className="text-gray-700 font-medium text-sm sm:text-base">{feature}</span>
->>>>>>> 4af5551c
                                 </div>
                               ))}
                             </div>
                           </div>
 
                           <div>
-<<<<<<< HEAD
                             <h4 className="font-black text-gray-900 mb-6 text-xl">Packages:</h4>
                             {service.packages.map((pkg: ServicePackage, idx: number) => (
                               <div key={idx} className={`bg-gradient-to-r ${service.color} bg-opacity-10 rounded-3xl p-8 mb-6 hover:bg-opacity-20 transition-all duration-300 animate-blur-in glow-border`} style={{animationDelay: `${idx * 0.2}s`}}>
@@ -779,20 +625,6 @@
                                     <li key={fidx} className="flex items-center space-x-3">
                                       <div className="w-3 h-3 bg-purple-500 rounded-full animate-pulse"></div>
                                       <span className="font-medium">{feature}</span>
-=======
-                            <h4 className="font-black text-gray-900 mb-2 sm:mb-6 text-lg sm:text-xl">Packages:</h4>
-                            {service.packages.map((pkg, idx) => (
-                              <div key={idx} className={`bg-gradient-to-r ${service.color} bg-opacity-10 rounded-xl sm:rounded-3xl p-4 sm:p-8 mb-4 sm:mb-6 hover:bg-opacity-20 transition-all duration-300 animate-scale-in`} style={{ animationDelay: `${idx * 0.2}s` }}>
-                                <div className="flex flex-col sm:flex-row justify-between items-start sm:items-center mb-2 sm:mb-4">
-                                  <h5 className="font-black text-gray-900 text-base sm:text-xl">{pkg.name}</h5>
-                                  <span className="text-purple-600 font-black text-base sm:text-xl">{pkg.price}</span>
-                                </div>
-                                <ul className="text-gray-700 space-y-2 sm:space-y-3">
-                                  {pkg.features.map((feature, fidx) => (
-                                    <li key={fidx} className="flex items-center space-x-2 sm:space-x-3">
-                                      <div className="w-2 h-2 sm:w-3 sm:h-3 bg-purple-500 rounded-full animate-pulse"></div>
-                                      <span className="font-medium text-sm sm:text-base">{feature}</span>
->>>>>>> 4af5551c
                                     </li>
                                   ))}
                                 </ul>
@@ -801,38 +633,30 @@
                           </div>
                         </div>
                       )}
-<<<<<<< HEAD
                       
                       <button className={`mt-8 px-8 py-4 bg-gradient-to-r ${service.color} text-white font-bold rounded-2xl hover:shadow-2xl transform hover:scale-105 transition-all duration-500 shadow-lg pulse-ring`}>
-=======
-
-                      <button className={`mt-6 sm:mt-8 px-6 sm:px-8 py-3 sm:py-4 bg-gradient-to-r ${service.color} text-white font-bold rounded-xl sm:rounded-2xl hover:shadow-2xl transform hover:scale-105 transition-all duration-500 shadow-lg w-full sm:w-auto`}>
->>>>>>> 4af5551c
                         {activeService === index ? 'Show Less' : 'Learn More'}
+                      </button>
                       </button>
                     </div>
                   </div>
                 </div>
               </div>
+                </div>
+              </div>
             ))}
           </div>
         </div>
       </section>
 
       {/* Enhanced Featured Projects Section */}
-<<<<<<< HEAD
       <section id="projects" className="py-24 bg-gradient-to-br from-gray-50 to-purple-50">
         <div className="max-w-7xl mx-auto px-4 sm:px-6 lg:px-8">
-=======
-      <section id="projects" className="py-16 sm:py-24 bg-gradient-to-br from-gray-50 to-purple-50">
-        <div className="max-w-7xl mx-auto px-2 sm:px-6 lg:px-8">
->>>>>>> 4af5551c
           <div className={`text-center mb-20 ${isVisible.projects ? 'animate-bounce-in' : 'opacity-0'}`}>
             <h2 className="text-5xl md:text-7xl font-black text-gray-900 mb-6 bg-gradient-to-r from-purple-600 to-blue-600 bg-clip-text text-transparent">
               Featured Projects
             </h2>
             <p className="text-2xl text-gray-600 max-w-4xl mx-auto leading-relaxed">
-<<<<<<< HEAD
               Showcasing our expertise through innovative solutions
             </p>
           </div>
@@ -851,30 +675,6 @@
                     <div className="flex flex-wrap gap-2">
                       {project.tech.map((tech: string, idx: number) => (
                         <span key={idx} className="px-3 py-1 bg-white/20 backdrop-blur-sm rounded-full text-sm font-medium">
-=======
-              Explore some of our successful projects across different domains
-            </p>
-          </div>
-
-          <div className="grid grid-cols-1 gap-6 sm:gap-8 md:grid-cols-2 lg:grid-cols-4">
-            {featuredProjects.map((project, index) => (
-              <div key={index} className={`group ${isVisible.projects ? 'animate-slide-in-bottom' : 'opacity-0'}`} style={{ animationDelay: `${index * 0.1}s` }}>
-                <div className="bg-white rounded-3xl p-10 shadow-2xl hover:shadow-purple-500/20 transition-all duration-700 transform hover:scale-105 hover:-translate-y-4 border border-gray-100 h-full relative overflow-hidden">
-                  <div className="absolute inset-0 bg-gradient-to-br from-transparent to-purple-50/30 opacity-0 group-hover:opacity-100 transition-opacity duration-500"></div>
-
-                  <div className="relative">
-                    <div className="text-6xl mb-8 transform group-hover:scale-125 group-hover:rotate-12 transition-all duration-500">{project.icon}</div>
-                    <h3 className="text-2xl font-black text-gray-900 mb-4">{project.title}</h3>
-                    <p className="text-gray-600 mb-6 text-lg leading-relaxed">{project.description}</p>
-                    <div className="mb-8">
-                      <span className={`inline-block bg-gradient-to-r ${project.color} text-white text-sm font-bold px-4 py-2 rounded-full shadow-lg`}>
-                        {project.category}
-                      </span>
-                    </div>
-                    <div className="flex flex-wrap gap-3">
-                      {project.tech.map((tech, techIndex) => (
-                        <span key={techIndex} className="text-sm bg-gray-100 text-gray-700 px-4 py-2 rounded-full font-semibold hover:bg-gray-200 transition-colors duration-300">
->>>>>>> 4af5551c
                           {tech}
                         </span>
                       ))}
@@ -888,7 +688,6 @@
       </section>
 
       {/* Enhanced Testimonials Section */}
-<<<<<<< HEAD
       <section id="testimonials" className="py-24 bg-white relative overflow-hidden">
         <div className="absolute inset-0">
           <div className="absolute top-1/4 left-1/4 w-96 h-96 bg-gradient-to-r from-purple-200/20 to-blue-200/20 rounded-full blur-3xl animate-pulse"></div>
@@ -896,20 +695,16 @@
         </div>
         
         <div className="relative max-w-7xl mx-auto px-4 sm:px-6 lg:px-8">
-=======
-      <section id="testimonials" className="py-16 sm:py-24 bg-white relative overflow-hidden">
-        <div className="relative max-w-7xl mx-auto px-2 sm:px-6 lg:px-8">
->>>>>>> 4af5551c
           <div className={`text-center mb-20 ${isVisible.testimonials ? 'animate-bounce-in' : 'opacity-0'}`}>
             <h2 className="text-5xl md:text-7xl font-black text-gray-900 mb-6 bg-gradient-to-r from-purple-600 to-blue-600 bg-clip-text text-transparent">
               What Our Clients Say
             </h2>
             <p className="text-2xl text-gray-600 leading-relaxed">
+            <p className="text-2xl text-gray-600 leading-relaxed">
               Real feedback from real people who've experienced our services
             </p>
           </div>
 
-<<<<<<< HEAD
           <div className="grid grid-cols-1 md:grid-cols-3 gap-10">
             {testimonials.map((testimonial, index) => (
               <div key={index} className={`group ${isVisible.testimonials ? 'animate-slide-in-bottom' : 'opacity-0'}`} style={{animationDelay: `${index * 0.2}s`}}>
@@ -936,32 +731,10 @@
                           className={`w-5 h-5 ${i < testimonial.rating ? 'text-yellow-500 fill-yellow-500' : 'text-gray-300'}`} 
                         />
                       ))}
-=======
-          <div className="grid grid-cols-1 gap-6 sm:gap-10 md:grid-cols-3">
-            {testimonials.map((testimonial, index) => (
-              <div key={index} className={`group ${isVisible.testimonials ? 'animate-slide-in-bottom' : 'opacity-0'}`} style={{ animationDelay: `${index * 0.2}s` }}>
-                <div className="bg-gradient-to-br from-white to-purple-50/50 rounded-3xl p-10 shadow-2xl hover:shadow-purple-500/20 transition-all duration-700 transform hover:scale-105 hover:-translate-y-2 border border-gray-100 h-full relative overflow-hidden">
-                  <div className="absolute inset-0 bg-gradient-to-br from-transparent to-purple-100/30 opacity-0 group-hover:opacity-100 transition-opacity duration-500"></div>
-
-                  <div className="relative">
-                    <div className="flex items-center mb-8">
-                      <div className="text-5xl mr-6 transform group-hover:scale-125 transition-transform duration-500">{testimonial.avatar}</div>
-                      <div>
-                        <h4 className="font-black text-gray-900 text-xl">{testimonial.name}</h4>
-                        <p className="text-gray-600 font-medium">{testimonial.role}</p>
-                      </div>
->>>>>>> 4af5551c
                     </div>
-                    <div className="flex mb-8">
-                      {[...Array(testimonial.rating)].map((_, i) => (
-                        <Star key={i} className="h-7 w-7 text-yellow-400 fill-current animate-bounce" style={{ animationDelay: `${i * 0.1}s` }} />
-                      ))}
-                    </div>
-                    <p className="text-gray-700 text-xl italic leading-relaxed font-medium">"{testimonial.content}"</p>
                   </div>
                 </div>
               </div>
-<<<<<<< HEAD
             ))}
           </div>
         </div>
@@ -992,14 +765,11 @@
                   <div className="text-lg font-medium text-white/80">{stat.label}</div>
                 </div>
               </div>
-=======
->>>>>>> 4af5551c
             ))}
           </div>
         </div>
       </section>
 
-<<<<<<< HEAD
       {/* Features Section */}
       <section id="features" className="py-24 bg-white relative overflow-hidden">
         <div className="absolute inset-0">
@@ -1081,58 +851,6 @@
                 className="bg-transparent border-2 border-white/50 text-white px-8 py-5 rounded-xl font-bold text-xl hover:bg-white/10 transition-all duration-300 animate-border-glow"
               >
                 Explore Services
-=======
-      {/* Enhanced Stats Section */}
-      <section id="stats" className="py-12 sm:py-20 bg-gradient-to-r from-purple-600 via-blue-600 to-cyan-500 relative overflow-hidden">
-        <div className="relative max-w-7xl mx-auto px-2 sm:px-6 lg:px-8">
-          <div className="grid grid-cols-2 gap-6 sm:gap-10 md:grid-cols-4">
-            {stats.map((stat, index) => (
-              <div key={index} className={`text-center group ${isVisible.stats ? 'animate-scale-in' : 'opacity-0'}`} style={{ animationDelay: `${index * 0.1}s` }}>
-                <div className="inline-flex items-center justify-center w-20 h-20 bg-white/20 backdrop-blur-sm rounded-3xl text-white mb-6 transform group-hover:scale-125 group-hover:rotate-12 transition-all duration-500 shadow-2xl">
-                  <stat.icon className="h-10 w-10" />
-                </div>
-                <div className="text-4xl font-black text-white mb-3 group-hover:text-yellow-300 transition-colors duration-300">{stat.value}</div>
-                <div className="text-purple-100 text-lg font-medium">{stat.label}</div>
-              </div>
-            ))}
-          </div>
-        </div>
-      </section>
-
-      {/* Enhanced Final CTA Section */}
-      <section id="cta" className="py-16 sm:py-24 bg-gradient-to-br from-gray-900 via-purple-900 to-blue-900 relative overflow-hidden">
-        <div className="relative max-w-7xl mx-auto px-2 sm:px-6 lg:px-8 text-center">
-          <div className={`${isVisible.cta ? 'animate-bounce-in' : 'opacity-0'}`}>
-            <h2 className="text-4xl md:text-6xl font-black text-white mb-6 leading-tight">
-              Let's Build Your Dream Project
-              <br />
-              <span className="bg-gradient-to-r from-purple-400 to-cyan-400 bg-clip-text text-transparent">
-                Together
-              </span>
-            </h2>
-            <p className="text-2xl text-purple-100 mb-12 max-w-4xl mx-auto leading-relaxed">
-              Ready to take your business to the next level? Our team is here to help you succeed with cutting-edge solutions.
-            </p>
-
-            <div className="flex flex-col gap-4 sm:flex-row sm:gap-6 justify-center">
-              <button
-                onClick={() => navigate('/contact')}
-                className="group relative bg-gradient-to-r from-white to-gray-100 text-purple-700 text-xl px-12 py-6 rounded-2xl font-black shadow-2xl hover:shadow-white/25 transition-all duration-500 transform hover:scale-105 overflow-hidden">
-                <span className="relative z-10 flex items-center">
-                  Book Free Consultation
-                  <ArrowRight className="ml-3 h-6 w-6 group-hover:translate-x-1 transition-transform duration-300" />
-                </span>
-                <div className="absolute inset-0 bg-gradient-to-r from-purple-100 to-cyan-100 opacity-0 group-hover:opacity-100 transition-opacity duration-300"></div>
-              </button>
-
-              <button
-                onClick={() => navigate('/projects')}
-                className="group text-xl px-12 py-6 border-3 border-white/30 text-white rounded-2xl font-black hover:bg-white/10 transition-all duration-300 transform hover:scale-105 backdrop-blur-sm">
-                <span className="flex items-center">
-                  <Play className="mr-3 h-6 w-6 group-hover:scale-110 transition-transform duration-300" />
-                  View Projects
-                </span>
->>>>>>> 4af5551c
               </button>
             </div>
           </div>
