--- conflicted
+++ resolved
@@ -59,11 +59,7 @@
   title: "MedBridge",
   category: "AI/ML",
   description: "An AI-powered hospital management system for efficient patient care, appointment scheduling, and resource optimization.",
-<<<<<<< HEAD
   image: "/hospital.png",
-=======
-  image: "/hospital.png", // Use an emoji like "🏥" or add an image to your public folder
->>>>>>> 4af5551c
   technologies: ["React", "Node.js", "Express", "MongoDB", "Python", "Machine Learning"],
   features: [
     "AI-based patient triage and risk prediction",
@@ -73,7 +69,13 @@
     "Billing and invoice generation",
     "Role-based access control",
     "Analytics dashboard for hospital operations"
-<<<<<<< HEAD
+    "AI-based patient triage and risk prediction",
+    "Automated appointment scheduling",
+    "Doctor and staff management",
+    "Medical records and history tracking",
+    "Billing and invoice generation",
+    "Role-based access control",
+    "Analytics dashboard for hospital operations"
   ],
   deliverables: [
     "Source code",
@@ -87,21 +89,6 @@
   code: "https://github.com/DDGCreativeSloutions/hospital-management-system.git", 
   demo: "https://ddgcreativesloutions.github.io/medbridge/" 
     },
-=======
-  ],
-  deliverables: [
-    "Source code",
-    "Trained ML models",
-    "Database schema",
-    "User manual",
-    "Deployment guide"
-  ],
-  client: "Academic Project",
-  duration: "8 weeks",
-  code: "https://github.com/DDGCreativeSloutions/hospital-management-system.git", // Update if you have a real repo
-  demo: "https://ddgcreativesloutions.github.io/medbridge/" // Add a live demo link if available
-},
->>>>>>> 4af5551c
     {
       id: 4,
   title: "LearnByDoing",
@@ -202,11 +189,7 @@
   demo: "https://fake-media-detection-mocha.vercel.app/" // Add if you have a live demo
 },
 {
-<<<<<<< HEAD
     id: 8,
-=======
-    id: 9,
->>>>>>> 4af5551c
     title: "Coding Quiz",
     category: "Web Development",
     description: "A web-based coding quiz platform to test and improve programming knowledge.",
@@ -230,10 +213,7 @@
     code: "https://github.com/syedalthaf786/Coding-quiz.git",
     demo: "https://syedalthaf786.github.io/Coding-quiz/" // Add a live demo link if available
   }
-<<<<<<< HEAD
-
-=======
->>>>>>> 4af5551c
+
   ];
 
   // Filter projects based on selected category and search term
